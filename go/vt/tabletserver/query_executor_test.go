// Copyright 2015, Google Inc. All rights reserved.
// Use of this source code is governed by a BSD-style
// license that can be found in the LICENSE file.

package tabletserver

import (
	"fmt"
	"math/rand"
	"reflect"
	"strings"
	"testing"

	"github.com/youtube/vitess/go/mysql"
	"github.com/youtube/vitess/go/sqldb"
	"github.com/youtube/vitess/go/sqltypes"
	"github.com/youtube/vitess/go/vt/callerid"
	"github.com/youtube/vitess/go/vt/callinfo"
	topodatapb "github.com/youtube/vitess/go/vt/proto/topodata"
	"github.com/youtube/vitess/go/vt/tableacl"
	"github.com/youtube/vitess/go/vt/tableacl/simpleacl"
	"github.com/youtube/vitess/go/vt/tabletserver/fakecacheservice"
	"github.com/youtube/vitess/go/vt/tabletserver/planbuilder"
	"github.com/youtube/vitess/go/vt/vttest/fakesqldb"
	"golang.org/x/net/context"

	querypb "github.com/youtube/vitess/go/vt/proto/query"
	tableaclpb "github.com/youtube/vitess/go/vt/proto/tableacl"
)

func TestQueryExecutorPlanDDL(t *testing.T) {
	db := setUpQueryExecutorTest()
	query := "alter table test_table add zipcode int"
	want := &sqltypes.Result{
		Rows: [][]sqltypes.Value{},
	}
	db.AddQuery(query, want)
	ctx := context.Background()
	tsv := newTestTabletServer(ctx, enableRowCache|enableStrict, db)
	qre := newTestQueryExecutor(ctx, tsv, query, 0)
	defer tsv.StopService()
	checkPlanID(t, planbuilder.PlanDDL, qre.plan.PlanID)
	got, err := qre.Execute()
	if err != nil {
		t.Fatalf("qre.Execute() = %v, want nil", err)
	}
	if !reflect.DeepEqual(got, want) {
		t.Fatalf("got: %v, want: %v", got, want)
	}
}

func TestQueryExecutorPlanPassDmlStrictMode(t *testing.T) {
	db := setUpQueryExecutorTest()
	query := "update test_table set pk = foo()"
	want := &sqltypes.Result{
		Rows: [][]sqltypes.Value{},
	}
	db.AddQuery(query, want)
	ctx := context.Background()
	// non strict mode
	tsv := newTestTabletServer(ctx, noFlags, db)
	qre := newTestQueryExecutor(ctx, tsv, query, newTransaction(tsv))
	checkPlanID(t, planbuilder.PlanPassDML, qre.plan.PlanID)
	got, err := qre.Execute()
	if err != nil {
		t.Fatalf("qre.Execute() = %v, want nil", err)
	}
	if !reflect.DeepEqual(got, want) {
		t.Fatalf("got: %v, want: %v", got, want)
	}
	testCommitHelper(t, tsv, qre)
	tsv.StopService()

	// strict mode
	tsv = newTestTabletServer(ctx, enableRowCache|enableStrict, db)
	qre = newTestQueryExecutor(ctx, tsv, query, newTransaction(tsv))
	defer tsv.StopService()
	defer testCommitHelper(t, tsv, qre)
	checkPlanID(t, planbuilder.PlanPassDML, qre.plan.PlanID)
	got, err = qre.Execute()
	if err == nil {
		t.Fatal("qre.Execute() = nil, want error")
	}
	tabletError, ok := err.(*TabletError)
	if !ok {
		t.Fatalf("got: %v, want: a TabletError", tabletError)
	}
	if tabletError.ErrorType != ErrFail {
		t.Fatalf("got: %s, want: ErrFail", getTabletErrorString(ErrFail))
	}
}

func TestQueryExecutorPlanPassDmlStrictModeAutoCommit(t *testing.T) {
	db := setUpQueryExecutorTest()
	query := "update test_table set pk = foo()"
	want := &sqltypes.Result{
		Rows: [][]sqltypes.Value{},
	}
	db.AddQuery(query, want)
	// non strict mode
	ctx := context.Background()
	tsv := newTestTabletServer(ctx, noFlags, db)
	qre := newTestQueryExecutor(ctx, tsv, query, 0)
	checkPlanID(t, planbuilder.PlanPassDML, qre.plan.PlanID)
	got, err := qre.Execute()
	if err != nil {
		t.Fatalf("qre.Execute() = %v, want nil", err)
	}
	if !reflect.DeepEqual(got, want) {
		t.Fatalf("got: %v, want: %v", got, want)
	}
	tsv.StopService()

	// strict mode
	// update should fail because strict mode is not enabled
	tsv = newTestTabletServer(ctx, enableRowCache|enableStrict, db)
	qre = newTestQueryExecutor(ctx, tsv, query, 0)
	defer tsv.StopService()
	checkPlanID(t, planbuilder.PlanPassDML, qre.plan.PlanID)
	_, err = qre.Execute()
	if err == nil {
		t.Fatal("got: nil, want: error")
	}
	tabletError, ok := err.(*TabletError)
	if !ok {
		t.Fatalf("got: %v, want: *TabletError", tabletError)
	}
	if tabletError.ErrorType != ErrFail {
		t.Fatalf("got: %s, want: ErrFail", getTabletErrorString(ErrFail))
	}
}

func TestQueryExecutorPlanInsertPk(t *testing.T) {
	db := setUpQueryExecutorTest()
	db.AddQuery("insert into test_table values (1) /* _stream test_table (pk ) (1 ); */", &sqltypes.Result{})
	want := &sqltypes.Result{
		Rows: make([][]sqltypes.Value, 0),
	}
	query := "insert into test_table values(1)"
	ctx := context.Background()
	tsv := newTestTabletServer(ctx, enableRowCache|enableStrict, db)
	qre := newTestQueryExecutor(ctx, tsv, query, 0)
	defer tsv.StopService()
	checkPlanID(t, planbuilder.PlanInsertPK, qre.plan.PlanID)
	got, err := qre.Execute()
	if err != nil {
		t.Fatalf("qre.Execute() = %v, want nil", err)
	}
	if !reflect.DeepEqual(got, want) {
		t.Fatalf("got: %v, want: %v", got, want)
	}
}

func TestQueryExecutorPlanInsertSubQueryAutoCommmit(t *testing.T) {
	db := setUpQueryExecutorTest()
	query := "insert into test_table(pk) select pk from test_table where pk = 1 limit 1000"
	want := &sqltypes.Result{
		Rows: [][]sqltypes.Value{},
	}
	db.AddQuery(query, want)
	selectQuery := "select pk from test_table where pk = 1 limit 1000"
	db.AddQuery(selectQuery, &sqltypes.Result{
		RowsAffected: 1,
		Rows: [][]sqltypes.Value{
			{sqltypes.MakeTrusted(sqltypes.Int32, []byte("2"))},
		},
	})

	insertQuery := "insert into test_table(pk) values (2) /* _stream test_table (pk ) (2 ); */"

	db.AddQuery(insertQuery, &sqltypes.Result{})
	ctx := context.Background()
	tsv := newTestTabletServer(ctx, enableRowCache|enableStrict, db)
	qre := newTestQueryExecutor(ctx, tsv, query, 0)
	defer tsv.StopService()
	checkPlanID(t, planbuilder.PlanInsertSubquery, qre.plan.PlanID)
	got, err := qre.Execute()
	if err != nil {
		t.Fatalf("qre.Execute() = %v, want nil", err)
	}
	if !reflect.DeepEqual(got, want) {
		t.Fatalf("got: %v, want: %v", got, want)
	}
}

func TestQueryExecutorPlanInsertSubQuery(t *testing.T) {
	db := setUpQueryExecutorTest()
	query := "insert into test_table(pk) select pk from test_table where pk = 1 limit 1000"
	want := &sqltypes.Result{
		Rows: [][]sqltypes.Value{},
	}
	db.AddQuery(query, want)
	selectQuery := "select pk from test_table where pk = 1 limit 1000"
	db.AddQuery(selectQuery, &sqltypes.Result{
		RowsAffected: 1,
		Rows: [][]sqltypes.Value{
			{sqltypes.MakeTrusted(sqltypes.Int32, []byte("2"))},
		},
	})

	insertQuery := "insert into test_table(pk) values (2) /* _stream test_table (pk ) (2 ); */"

	db.AddQuery(insertQuery, &sqltypes.Result{})
	ctx := context.Background()
	tsv := newTestTabletServer(ctx, enableRowCache|enableStrict, db)
	qre := newTestQueryExecutor(ctx, tsv, query, newTransaction(tsv))

	defer tsv.StopService()
	defer testCommitHelper(t, tsv, qre)
	checkPlanID(t, planbuilder.PlanInsertSubquery, qre.plan.PlanID)
	got, err := qre.Execute()
	if err != nil {
		t.Fatalf("qre.Execute() = %v, want nil", err)
	}
	if !reflect.DeepEqual(got, want) {
		t.Fatalf("got: %v, want: %v", got, want)
	}
}

func TestQueryExecutorPlanUpsertPk(t *testing.T) {
	db := setUpQueryExecutorTest()
	db.AddQuery("insert into test_table values (1) /* _stream test_table (pk ) (1 ); */", &sqltypes.Result{})
	want := &sqltypes.Result{
		Rows: make([][]sqltypes.Value, 0),
	}
	query := "insert into test_table values(1) on duplicate key update val=1"
	ctx := context.Background()
	tsv := newTestTabletServer(ctx, enableRowCache|enableStrict, db)
	qre := newTestQueryExecutor(ctx, tsv, query, 0)
	defer tsv.StopService()
	checkPlanID(t, planbuilder.PlanUpsertPK, qre.plan.PlanID)
	got, err := qre.Execute()
	if err != nil {
		t.Fatalf("qre.Execute() = %v, want nil", err)
	}
	if !reflect.DeepEqual(got, want) {
		t.Fatalf("got: %v, want: %v", got, want)
	}

	db.AddRejectedQuery("insert into test_table values (1) /* _stream test_table (pk ) (1 ); */", errRejected)
	_, err = qre.Execute()
	wantErr := "error: rejected"
	if err == nil || err.Error() != wantErr {
		t.Fatalf("qre.Execute() = %v, want %v", err, wantErr)
	}

	db.AddRejectedQuery(
		"insert into test_table values (1) /* _stream test_table (pk ) (1 ); */",
		sqldb.NewSQLError(mysql.ErrDupEntry, "err"),
	)
	db.AddQuery("update test_table set val = 1 where pk in (1) /* _stream test_table (pk ) (1 ); */", &sqltypes.Result{})
	_, err = qre.Execute()
	wantErr = "error: err (errno 1062)"
	if err == nil || err.Error() != wantErr {
		t.Fatalf("qre.Execute() = %v, want %v", err, wantErr)
	}

	db.AddRejectedQuery(
		"insert into test_table values (1) /* _stream test_table (pk ) (1 ); */",
		sqldb.NewSQLError(mysql.ErrDupEntry, "ERROR 1062 (23000): Duplicate entry '2' for key 'PRIMARY'"),
	)
	db.AddQuery(
		"update test_table set val = 1 where pk in (1) /* _stream test_table (pk ) (1 ); */",
		&sqltypes.Result{RowsAffected: 1},
	)
	got, err = qre.Execute()
	if err != nil {
		t.Fatalf("qre.Execute() = %v, want nil", err)
	}
	want = &sqltypes.Result{
		RowsAffected: 2,
	}
	if !reflect.DeepEqual(got, want) {
		t.Fatalf("got: %v, want: %v", got, want)
	}
}

func TestQueryExecutorPlanDmlPk(t *testing.T) {
	db := setUpQueryExecutorTest()
	query := "update test_table set name = 2 where pk in (1) /* _stream test_table (pk ) (1 ); */"
	want := &sqltypes.Result{}
	db.AddQuery(query, want)
	ctx := context.Background()
	tsv := newTestTabletServer(ctx, enableRowCache|enableStrict, db)
	qre := newTestQueryExecutor(ctx, tsv, query, newTransaction(tsv))
	defer tsv.StopService()
	defer testCommitHelper(t, tsv, qre)
	checkPlanID(t, planbuilder.PlanDMLPK, qre.plan.PlanID)
	got, err := qre.Execute()
	if err != nil {
		t.Fatalf("qre.Execute() = %v, want nil", err)
	}
	if !reflect.DeepEqual(got, want) {
		t.Fatalf("got: %v, want: %v", got, want)
	}
}

func TestQueryExecutorPlanDmlAutoCommit(t *testing.T) {
	db := setUpQueryExecutorTest()
	query := "update test_table set name = 2 where pk in (1) /* _stream test_table (pk ) (1 ); */"
	want := &sqltypes.Result{}
	db.AddQuery(query, want)
	ctx := context.Background()
	tsv := newTestTabletServer(ctx, enableRowCache|enableStrict, db)
	qre := newTestQueryExecutor(ctx, tsv, query, 0)
	defer tsv.StopService()
	checkPlanID(t, planbuilder.PlanDMLPK, qre.plan.PlanID)
	got, err := qre.Execute()
	if err != nil {
		t.Fatalf("qre.Execute() = %v, want nil", err)
	}
	if !reflect.DeepEqual(got, want) {
		t.Fatalf("got: %v, want: %v", got, want)
	}
}

func TestQueryExecutorPlanDmlSubQuery(t *testing.T) {
	db := setUpQueryExecutorTest()
	query := "update test_table set addr = 3 where name = 1 limit 1000"
	expandedQuery := "select pk from test_table where name = 1 limit 1000 for update"
	want := &sqltypes.Result{}
	db.AddQuery(query, want)
	db.AddQuery(expandedQuery, want)
	ctx := context.Background()
	tsv := newTestTabletServer(ctx, enableRowCache|enableStrict, db)
	qre := newTestQueryExecutor(ctx, tsv, query, newTransaction(tsv))
	defer tsv.StopService()
	defer testCommitHelper(t, tsv, qre)
	checkPlanID(t, planbuilder.PlanDMLSubquery, qre.plan.PlanID)
	got, err := qre.Execute()
	if err != nil {
		t.Fatalf("qre.Execute() = %v, want nil", err)
	}
	if !reflect.DeepEqual(got, want) {
		t.Fatalf("got: %v, want: %v", got, want)
	}
}

func TestQueryExecutorPlanDmlSubQueryAutoCommit(t *testing.T) {
	db := setUpQueryExecutorTest()
	query := "update test_table set addr = 3 where name = 1 limit 1000"
	expandedQuery := "select pk from test_table where name = 1 limit 1000 for update"
	want := &sqltypes.Result{}
	db.AddQuery(query, want)
	db.AddQuery(expandedQuery, want)
	ctx := context.Background()
	tsv := newTestTabletServer(ctx, enableRowCache|enableStrict, db)
	qre := newTestQueryExecutor(ctx, tsv, query, 0)
	defer tsv.StopService()
	checkPlanID(t, planbuilder.PlanDMLSubquery, qre.plan.PlanID)
	got, err := qre.Execute()
	if err != nil {
		t.Fatalf("qre.Execute() = %v, want nil", err)
	}
	if !reflect.DeepEqual(got, want) {
		t.Fatalf("got: %v, want: %v", got, want)
	}
}

func TestQueryExecutorPlanOtherWithinATransaction(t *testing.T) {
	db := setUpQueryExecutorTest()
	query := "show test_table"
	want := &sqltypes.Result{
		Fields:       getTestTableFields(),
		RowsAffected: 0,
		Rows:         [][]sqltypes.Value{},
	}
	db.AddQuery(query, want)
	ctx := context.Background()
	tsv := newTestTabletServer(ctx, enableRowCache|enableSchemaOverrides|enableStrict, db)
	qre := newTestQueryExecutor(ctx, tsv, query, newTransaction(tsv))
	defer tsv.StopService()
	defer testCommitHelper(t, tsv, qre)
	checkPlanID(t, planbuilder.PlanOther, qre.plan.PlanID)
	got, err := qre.Execute()
	if err != nil {
		t.Fatalf("qre.Execute() = %v, want nil", err)
	}
	if !reflect.DeepEqual(got, want) {
		t.Fatalf("got: %v, want: %v", got, want)
	}
}

func TestQueryExecutorPlanPassSelectWithInATransaction(t *testing.T) {
	db := setUpQueryExecutorTest()
	fields := []*querypb.Field{
		{Name: "addr", Type: sqltypes.Int32},
	}
	query := "select addr from test_table where pk = 1 limit 1000"
	want := &sqltypes.Result{
		Fields:       fields,
		RowsAffected: 1,
		Rows: [][]sqltypes.Value{
			{sqltypes.MakeString([]byte("123"))},
		},
	}
	db.AddQuery(query, want)
	db.AddQuery("select addr from test_table where 1 != 1", &sqltypes.Result{
		Fields: fields,
	})
	ctx := context.Background()
	tsv := newTestTabletServer(ctx, enableStrict, db)
	qre := newTestQueryExecutor(ctx, tsv, query, newTransaction(tsv))
	defer tsv.StopService()
	defer testCommitHelper(t, tsv, qre)
	checkPlanID(t, planbuilder.PlanPassSelect, qre.plan.PlanID)
	got, err := qre.Execute()
	if err != nil {
		t.Fatalf("qre.Execute() = %v, want nil", err)
	}
	if !reflect.DeepEqual(got, want) {
		t.Fatalf("got: %v, want: %v", got, want)
	}
}

func TestQueryExecutorPlanPassSelectWithLockOutsideATransaction(t *testing.T) {
	db := setUpQueryExecutorTest()
	query := "select * from test_table for update"
	want := &sqltypes.Result{
		Fields: getTestTableFields(),
		Rows:   [][]sqltypes.Value{},
	}
	db.AddQuery(query, want)
	db.AddQuery("select * from test_table where 1 != 1", &sqltypes.Result{
		Fields: getTestTableFields(),
	})
	ctx := context.Background()
	tsv := newTestTabletServer(ctx, enableRowCache|enableSchemaOverrides|enableStrict, db)
	qre := newTestQueryExecutor(ctx, tsv, query, 0)
	defer tsv.StopService()
	checkPlanID(t, planbuilder.PlanPassSelect, qre.plan.PlanID)
	_, err := qre.Execute()
	if err == nil {
		t.Fatal("got: nil, want: error")
	}
	got, ok := err.(*TabletError)
	if !ok {
		t.Fatalf("got: %v, want: *TabletError", err)
	}
	if got.ErrorType != ErrFail {
		t.Fatalf("got: %s, want: ErrFail", getTabletErrorString(got.ErrorType))
	}
}

func TestQueryExecutorPlanPassSelect(t *testing.T) {
	db := setUpQueryExecutorTest()
	query := "select * from test_table limit 1000"
	want := &sqltypes.Result{
		Fields: getTestTableFields(),
		Rows:   [][]sqltypes.Value{},
	}
	db.AddQuery(query, want)
	db.AddQuery("select * from test_table where 1 != 1", &sqltypes.Result{
		Fields: getTestTableFields(),
	})
	ctx := context.Background()
	tsv := newTestTabletServer(ctx, enableRowCache|enableSchemaOverrides|enableStrict, db)
	qre := newTestQueryExecutor(ctx, tsv, query, 0)
	defer tsv.StopService()
	checkPlanID(t, planbuilder.PlanPassSelect, qre.plan.PlanID)
	got, err := qre.Execute()
	if err != nil {
		t.Fatalf("qre.Execute() = %v, want nil", err)
	}
	if !reflect.DeepEqual(got, want) {
		t.Fatalf("got: %v, want: %v", got, want)
	}
}

func TestQueryExecutorPlanPKIn(t *testing.T) {
	db := setUpQueryExecutorTest()
	query := "select * from test_table where pk in (1, 2, 3) limit 1000"
	expandedQuery := "select pk, name, addr from test_table where pk in (1, 2, 3)"
	want := &sqltypes.Result{
		Fields:       getTestTableFields(),
		RowsAffected: 1,
		Rows: [][]sqltypes.Value{
			{
				sqltypes.MakeTrusted(sqltypes.Int32, []byte("1")),
				sqltypes.MakeTrusted(sqltypes.Int32, []byte("20")),
				sqltypes.MakeTrusted(sqltypes.Int32, []byte("30")),
			},
		},
	}
	db.AddQuery(query, want)
	db.AddQuery(expandedQuery, want)
	db.AddQuery("select * from test_table where 1 != 1", &sqltypes.Result{
		Fields: getTestTableFields(),
	})
	ctx := context.Background()
	tsv := newTestTabletServer(ctx, enableRowCache|enableSchemaOverrides|enableStrict, db)
	qre := newTestQueryExecutor(ctx, tsv, query, 0)
	defer tsv.StopService()
	checkPlanID(t, planbuilder.PlanPKIn, qre.plan.PlanID)
	got, err := qre.Execute()
	if err != nil {
		t.Fatalf("qre.Execute() = %v, want nil", err)
	}
	if !reflect.DeepEqual(got, want) {
		t.Fatalf("got: %v, want: %v", got, want)
	}

	cachedQuery := "select pk, name, addr from test_table where pk in (1)"
	db.AddQuery(cachedQuery, &sqltypes.Result{
		Fields:       getTestTableFields(),
		RowsAffected: 1,
		Rows: [][]sqltypes.Value{
			{
				sqltypes.MakeTrusted(sqltypes.Int32, []byte("1")),
				sqltypes.MakeTrusted(sqltypes.Int32, []byte("20")),
				sqltypes.MakeTrusted(sqltypes.Int32, []byte("30")),
			},
		},
	})

	nonCachedQuery := "select pk, name, addr from test_table where pk in (2, 3)"
	db.AddQuery(nonCachedQuery, &sqltypes.Result{})
	db.AddQuery(cachedQuery, want)
	// run again, this time pk=1 should hit the rowcache
	got, err = qre.Execute()
	if err != nil {
		t.Fatalf("qre.Execute() = %v, want nil", err)
	}
	if !reflect.DeepEqual(got, want) {
		t.Fatalf("got: %v, want: %v", got, want)
	}
}

func TestQueryExecutorPlanSelectSubQuery(t *testing.T) {
	db := setUpQueryExecutorTest()
	query := "select * from test_table where name = 1 limit 1000"
	expandedQuery := "select pk from test_table use index (`index`) where name = 1 limit 1000"
	want := &sqltypes.Result{
		Fields: getTestTableFields(),
	}
	db.AddQuery(query, want)
	db.AddQuery(expandedQuery, want)

	db.AddQuery("select * from test_table where 1 != 1", &sqltypes.Result{
		Fields: getTestTableFields(),
	})
	ctx := context.Background()
	tsv := newTestTabletServer(ctx, enableRowCache|enableSchemaOverrides|enableStrict, db)
	qre := newTestQueryExecutor(ctx, tsv, query, 0)
	defer tsv.StopService()
	checkPlanID(t, planbuilder.PlanSelectSubquery, qre.plan.PlanID)
	got, err := qre.Execute()
	if err != nil {
		t.Fatalf("qre.Execute() = %v, want nil", err)
	}
	if !reflect.DeepEqual(got, want) {
		t.Fatalf("got: %v, want: %v", got, want)
	}
}

func TestQueryExecutorPlanSet(t *testing.T) {
	db := setUpQueryExecutorTest()
	setQuery := "set unknown_key = 1"
	db.AddQuery(setQuery, &sqltypes.Result{})
	ctx := context.Background()
	tsv := newTestTabletServer(ctx, enableRowCache|enableStrict, db)
	defer tsv.StopService()
	qre := newTestQueryExecutor(ctx, tsv, setQuery, 0)
	checkPlanID(t, planbuilder.PlanSet, qre.plan.PlanID)
	// Query will be delegated to MySQL and both Fields and Rows should be
	// empty arrays in this case.
	want := &sqltypes.Result{
		Rows: make([][]sqltypes.Value, 0),
	}
	got, err := qre.Execute()
	if err != nil {
		t.Fatalf("qre.Execute() = %v, want nil", err)
	}
	if !reflect.DeepEqual(got, want) {
		t.Fatalf("qre.Execute() = %v, want: %v", got, want)
	}
}

func TestQueryExecutorPlanOther(t *testing.T) {
	db := setUpQueryExecutorTest()
	query := "show test_table"
	want := &sqltypes.Result{
		Fields:       getTestTableFields(),
		RowsAffected: 0,
		Rows:         [][]sqltypes.Value{},
	}
	db.AddQuery(query, want)
	ctx := context.Background()
	tsv := newTestTabletServer(ctx, enableRowCache|enableSchemaOverrides|enableStrict, db)
	qre := newTestQueryExecutor(ctx, tsv, query, 0)
	defer tsv.StopService()
	checkPlanID(t, planbuilder.PlanOther, qre.plan.PlanID)
	got, err := qre.Execute()
	if err != nil {
		t.Fatalf("got: %v, want nil", err)
	}
	if !reflect.DeepEqual(got, want) {
		t.Fatalf("qre.Execute() = %v, want: %v", got, want)
	}
}

func TestQueryExecutorPlanNextval(t *testing.T) {
	db := setUpQueryExecutorTest()
	selQuery := "select next_id, cache, increment from `seq` where id = 0 for update"
	db.AddQuery(selQuery, &sqltypes.Result{
		RowsAffected: 1,
		Rows: [][]sqltypes.Value{{
			sqltypes.MakeTrusted(sqltypes.Int64, []byte("1")),
			sqltypes.MakeTrusted(sqltypes.Int64, []byte("3")),
			sqltypes.MakeTrusted(sqltypes.Int64, []byte("2")),
		}},
	})
	updateQuery := "update `seq` set next_id = 7 where id = 0"
	db.AddQuery(updateQuery, &sqltypes.Result{})
	ctx := context.Background()
	tsv := newTestTabletServer(ctx, enableRowCache|enableStrict, db)
	defer tsv.StopService()
<<<<<<< HEAD
	qre := newTestQueryExecutor(ctx, tsv, "select next value for seq from dual", 0)
=======
	qre := newTestQueryExecutor(ctx, tsv, "select next value from seq", 0)
>>>>>>> 0698355f
	checkPlanID(t, planbuilder.PlanNextval, qre.plan.PlanID)
	got, err := qre.Execute()
	if err != nil {
		t.Fatalf("qre.Execute() = %v, want nil", err)
	}
	want := &sqltypes.Result{
		Fields: []*querypb.Field{{
			Name: "nextval",
			Type: sqltypes.Int64,
		}},
		RowsAffected: 1,
		Rows: [][]sqltypes.Value{{
			sqltypes.MakeTrusted(sqltypes.Int64, []byte("1")),
		}},
	}
	if !reflect.DeepEqual(got, want) {
		t.Fatalf("qre.Execute() =\n%#v, want:\n%#v", got, want)
	}
}

func TestQueryExecutorTableAcl(t *testing.T) {
	aclName := fmt.Sprintf("simpleacl-test-%d", rand.Int63())
	tableacl.Register(aclName, &simpleacl.Factory{})
	tableacl.SetDefaultACL(aclName)
	db := setUpQueryExecutorTest()
	query := "select * from test_table limit 1000"
	want := &sqltypes.Result{
		Fields:       getTestTableFields(),
		RowsAffected: 0,
		Rows:         [][]sqltypes.Value{},
	}
	db.AddQuery(query, want)
	db.AddQuery("select * from test_table where 1 != 1", &sqltypes.Result{
		Fields: getTestTableFields(),
	})

	username := "u2"
	callerID := &querypb.VTGateCallerID{
		Username: username,
	}
	ctx := callerid.NewContext(context.Background(), nil, callerID)
	config := &tableaclpb.Config{
		TableGroups: []*tableaclpb.TableGroupSpec{{
			Name:                 "group01",
			TableNamesOrPrefixes: []string{"test_table"},
			Readers:              []string{username},
		}},
	}
	if err := tableacl.InitFromProto(config); err != nil {
		t.Fatalf("unable to load tableacl config, error: %v", err)
	}

	tsv := newTestTabletServer(ctx, enableRowCache|enableSchemaOverrides|enableStrict, db)
	qre := newTestQueryExecutor(ctx, tsv, query, 0)
	defer tsv.StopService()
	checkPlanID(t, planbuilder.PlanPassSelect, qre.plan.PlanID)
	got, err := qre.Execute()
	if err != nil {
		t.Fatalf("got: %v, want nil", err)
	}
	if !reflect.DeepEqual(got, want) {
		t.Fatalf("qre.Execute() = %v, want: %v", got, want)
	}
}

func TestQueryExecutorTableAclNoPermission(t *testing.T) {
	aclName := fmt.Sprintf("simpleacl-test-%d", rand.Int63())
	tableacl.Register(aclName, &simpleacl.Factory{})
	tableacl.SetDefaultACL(aclName)
	db := setUpQueryExecutorTest()
	query := "select * from test_table limit 1000"
	want := &sqltypes.Result{
		Fields:       getTestTableFields(),
		RowsAffected: 0,
		Rows:         [][]sqltypes.Value{},
	}
	db.AddQuery(query, want)
	db.AddQuery("select * from test_table where 1 != 1", &sqltypes.Result{
		Fields: getTestTableFields(),
	})

	username := "u2"
	callerID := &querypb.VTGateCallerID{
		Username: username,
	}
	ctx := callerid.NewContext(context.Background(), nil, callerID)
	config := &tableaclpb.Config{
		TableGroups: []*tableaclpb.TableGroupSpec{{
			Name:                 "group02",
			TableNamesOrPrefixes: []string{"test_table"},
			Readers:              []string{"superuser"},
		}},
	}

	if err := tableacl.InitFromProto(config); err != nil {
		t.Fatalf("unable to load tableacl config, error: %v", err)
	}
	// without enabling Config.StrictTableAcl
	tsv := newTestTabletServer(ctx, enableRowCache|enableSchemaOverrides|enableStrict, db)
	qre := newTestQueryExecutor(ctx, tsv, query, 0)
	checkPlanID(t, planbuilder.PlanPassSelect, qre.plan.PlanID)
	got, err := qre.Execute()
	if err != nil {
		t.Fatalf("got: %v, want nil", err)
	}
	if !reflect.DeepEqual(got, want) {
		t.Fatalf("qre.Execute() = %v, want: %v", got, want)
	}
	tsv.StopService()

	// enable Config.StrictTableAcl
	tsv = newTestTabletServer(ctx, enableRowCache|enableSchemaOverrides|enableStrict|enableStrictTableAcl, db)
	qre = newTestQueryExecutor(ctx, tsv, query, 0)
	defer tsv.StopService()
	checkPlanID(t, planbuilder.PlanPassSelect, qre.plan.PlanID)
	// query should fail because current user do not have read permissions
	_, err = qre.Execute()
	if err == nil {
		t.Fatal("got: nil, want: error")
	}
	tabletError, ok := err.(*TabletError)
	if !ok {
		t.Fatalf("got: %v, want: *TabletError", err)
	}
	if tabletError.ErrorType != ErrFail {
		t.Fatalf("got: %s, want: ErrFail", getTabletErrorString(tabletError.ErrorType))
	}
}

func TestQueryExecutorTableAclExemptACL(t *testing.T) {
	aclName := fmt.Sprintf("simpleacl-test-%d", rand.Int63())
	tableacl.Register(aclName, &simpleacl.Factory{})
	tableacl.SetDefaultACL(aclName)
	db := setUpQueryExecutorTest()
	query := "select * from test_table limit 1000"
	want := &sqltypes.Result{
		Fields:       getTestTableFields(),
		RowsAffected: 0,
		Rows:         [][]sqltypes.Value{},
	}
	db.AddQuery(query, want)
	db.AddQuery("select * from test_table where 1 != 1", &sqltypes.Result{
		Fields: getTestTableFields(),
	})

	username := "u2"
	callerID := &querypb.VTGateCallerID{
		Username: username,
	}
	ctx := callerid.NewContext(context.Background(), nil, callerID)

	config := &tableaclpb.Config{
		TableGroups: []*tableaclpb.TableGroupSpec{{
			Name:                 "group02",
			TableNamesOrPrefixes: []string{"test_table"},
			Readers:              []string{"u1"},
		}},
	}

	if err := tableacl.InitFromProto(config); err != nil {
		t.Fatalf("unable to load tableacl config, error: %v", err)
	}

	// enable Config.StrictTableAcl
	tsv := newTestTabletServer(ctx, enableRowCache|enableSchemaOverrides|enableStrict|enableStrictTableAcl, db)
	qre := newTestQueryExecutor(ctx, tsv, query, 0)
	defer tsv.StopService()
	checkPlanID(t, planbuilder.PlanPassSelect, qre.plan.PlanID)
	// query should fail because current user do not have read permissions
	_, err := qre.Execute()
	if err == nil {
		t.Fatal("got: nil, want: error")
	}
	tabletError, ok := err.(*TabletError)
	if !ok {
		t.Fatalf("got: %v, want: *TabletError", err)
	}
	if tabletError.ErrorType != ErrFail {
		t.Fatalf("got: %s, want: ErrFail", getTabletErrorString(tabletError.ErrorType))
	}
	if !strings.Contains(tabletError.Error(), "table acl error") {
		t.Fatalf("got %s, want tablet errorL table acl error", tabletError.Error())
	}

	// table acl should be ignored since this is an exempt user.
	username = "exempt-acl"
	f, _ := tableacl.GetCurrentAclFactory()
	if tsv.qe.exemptACL, err = f.New([]string{username}); err != nil {
		t.Fatalf("Cannot load exempt ACL for Table ACL: %v", err)
	}
	callerID = &querypb.VTGateCallerID{
		Username: username,
	}
	ctx = callerid.NewContext(context.Background(), nil, callerID)

	qre = newTestQueryExecutor(ctx, tsv, query, 0)
	_, err = qre.Execute()
	if err != nil {
		t.Fatal("qre.Execute: nil, want: error")
	}
}

func TestQueryExecutorTableAclDryRun(t *testing.T) {
	aclName := fmt.Sprintf("simpleacl-test-%d", rand.Int63())
	tableacl.Register(aclName, &simpleacl.Factory{})
	tableacl.SetDefaultACL(aclName)
	db := setUpQueryExecutorTest()
	query := "select * from test_table limit 1000"
	want := &sqltypes.Result{
		Fields:       getTestTableFields(),
		RowsAffected: 0,
		Rows:         [][]sqltypes.Value{},
	}
	db.AddQuery(query, want)
	db.AddQuery("select * from test_table where 1 != 1", &sqltypes.Result{
		Fields: getTestTableFields(),
	})

	username := "u2"
	callerID := &querypb.VTGateCallerID{
		Username: username,
	}
	ctx := callerid.NewContext(context.Background(), nil, callerID)

	config := &tableaclpb.Config{
		TableGroups: []*tableaclpb.TableGroupSpec{{
			Name:                 "group02",
			TableNamesOrPrefixes: []string{"test_table"},
			Readers:              []string{"u1"},
		}},
	}

	if err := tableacl.InitFromProto(config); err != nil {
		t.Fatalf("unable to load tableacl config, error: %v", err)
	}

	tableACLStatsKey := strings.Join([]string{
		"test_table",
		"group02",
		planbuilder.PlanPassSelect.String(),
		username,
	}, ".")
	// enable Config.StrictTableAcl
	tsv := newTestTabletServer(ctx, enableRowCache|enableSchemaOverrides|enableStrict|enableStrictTableAcl, db)
	tsv.qe.enableTableAclDryRun = true
	qre := newTestQueryExecutor(ctx, tsv, query, 0)
	defer tsv.StopService()
	checkPlanID(t, planbuilder.PlanPassSelect, qre.plan.PlanID)
	beforeCount := tsv.qe.tableaclPseudoDenied.Counters.Counts()[tableACLStatsKey]
	// query should fail because current user do not have read permissions
	_, err := qre.Execute()
	if err != nil {
		t.Fatalf("qre.Execute() = %v, want: nil", err)
	}
	afterCount := tsv.qe.tableaclPseudoDenied.Counters.Counts()[tableACLStatsKey]
	if afterCount-beforeCount != 1 {
		t.Fatalf("table acl pseudo denied count should increase by one. got: %d, want: %d", afterCount, beforeCount+1)
	}
}

func TestQueryExecutorBlacklistQRFail(t *testing.T) {
	db := setUpQueryExecutorTest()
	query := "select * from test_table where name = 1 limit 1000"
	expandedQuery := "select pk from test_table use index (`index`) where name = 1 limit 1000"
	expected := &sqltypes.Result{
		Fields: getTestTableFields(),
	}
	db.AddQuery(query, expected)
	db.AddQuery(expandedQuery, expected)

	db.AddQuery("select * from test_table where 1 != 1", &sqltypes.Result{
		Fields: getTestTableFields(),
	})

	bannedAddr := "127.0.0.1"
	bannedUser := "u2"

	alterRule := NewQueryRule("disable update", "disable update", QRFail)
	alterRule.SetIPCond(bannedAddr)
	alterRule.SetUserCond(bannedUser)
	alterRule.SetQueryCond("select.*")
	alterRule.AddPlanCond(planbuilder.PlanSelectSubquery)
	alterRule.AddTableCond("test_table")

	rulesName := "blacklistedRulesQRFail"
	rules := NewQueryRules()
	rules.Add(alterRule)

	callInfo := &fakeCallInfo{
		remoteAddr: bannedAddr,
		username:   bannedUser,
	}
	ctx := callinfo.NewContext(context.Background(), callInfo)
	tsv := newTestTabletServer(ctx, enableRowCache|enableStrict, db)
	tsv.qe.schemaInfo.queryRuleSources.UnRegisterQueryRuleSource(rulesName)
	tsv.qe.schemaInfo.queryRuleSources.RegisterQueryRuleSource(rulesName)
	defer tsv.qe.schemaInfo.queryRuleSources.UnRegisterQueryRuleSource(rulesName)

	if err := tsv.qe.schemaInfo.queryRuleSources.SetRules(rulesName, rules); err != nil {
		t.Fatalf("failed to set rule, error: %v", err)
	}

	qre := newTestQueryExecutor(ctx, tsv, query, 0)
	defer tsv.StopService()

	checkPlanID(t, planbuilder.PlanSelectSubquery, qre.plan.PlanID)
	// execute should fail because query has been blacklisted
	_, err := qre.Execute()
	if err == nil {
		t.Fatal("got: nil, want: error")
	}
	got, ok := err.(*TabletError)
	if !ok {
		t.Fatalf("got: %v, want: *TabletError", err)
	}
	if got.ErrorType != ErrFail {
		t.Fatalf("got: %s, want: ErrFail", getTabletErrorString(got.ErrorType))
	}
}

func TestQueryExecutorBlacklistQRRetry(t *testing.T) {
	db := setUpQueryExecutorTest()
	query := "select * from test_table where name = 1 limit 1000"
	expandedQuery := "select pk from test_table use index (`index`) where name = 1 limit 1000"
	expected := &sqltypes.Result{
		Fields: getTestTableFields(),
	}
	db.AddQuery(query, expected)
	db.AddQuery(expandedQuery, expected)

	db.AddQuery("select * from test_table where 1 != 1", &sqltypes.Result{
		Fields: getTestTableFields(),
	})

	bannedAddr := "127.0.0.1"
	bannedUser := "x"

	alterRule := NewQueryRule("disable update", "disable update", QRFailRetry)
	alterRule.SetIPCond(bannedAddr)
	alterRule.SetUserCond(bannedUser)
	alterRule.SetQueryCond("select.*")
	alterRule.AddPlanCond(planbuilder.PlanSelectSubquery)
	alterRule.AddTableCond("test_table")

	rulesName := "blacklistedRulesQRRetry"
	rules := NewQueryRules()
	rules.Add(alterRule)

	callInfo := &fakeCallInfo{
		remoteAddr: bannedAddr,
		username:   bannedUser,
	}
	ctx := callinfo.NewContext(context.Background(), callInfo)
	tsv := newTestTabletServer(ctx, enableRowCache|enableStrict, db)
	tsv.qe.schemaInfo.queryRuleSources.UnRegisterQueryRuleSource(rulesName)
	tsv.qe.schemaInfo.queryRuleSources.RegisterQueryRuleSource(rulesName)
	defer tsv.qe.schemaInfo.queryRuleSources.UnRegisterQueryRuleSource(rulesName)

	if err := tsv.qe.schemaInfo.queryRuleSources.SetRules(rulesName, rules); err != nil {
		t.Fatalf("failed to set rule, error: %v", err)
	}

	qre := newTestQueryExecutor(ctx, tsv, query, 0)
	defer tsv.StopService()

	checkPlanID(t, planbuilder.PlanSelectSubquery, qre.plan.PlanID)
	_, err := qre.Execute()
	if err == nil {
		t.Fatal("got: nil, want: error")
	}
	got, ok := err.(*TabletError)
	if !ok {
		t.Fatalf("got: %v, want: *TabletError", err)
	}
	if got.ErrorType != ErrRetry {
		t.Fatalf("got: %s, want: ErrRetry", getTabletErrorString(got.ErrorType))
	}
}

type executorFlags int64

const (
	noFlags        executorFlags = iota
	enableRowCache               = 1 << iota
	enableSchemaOverrides
	enableStrict
	enableStrictTableAcl
)

// newTestQueryExecutor uses a package level variable testTabletServer defined in tabletserver_test.go
func newTestTabletServer(ctx context.Context, flags executorFlags, db *fakesqldb.DB) *TabletServer {
	randID := rand.Int63()
	config := DefaultQsConfig
	config.StatsPrefix = fmt.Sprintf("Stats-%d-", randID)
	config.DebugURLPrefix = fmt.Sprintf("/debug-%d-", randID)
	config.RowCache.StatsPrefix = fmt.Sprintf("Stats-%d-", randID)
	config.PoolNamePrefix = fmt.Sprintf("Pool-%d-", randID)
	config.PoolSize = 100
	config.TransactionCap = 100
	config.SpotCheckRatio = 1.0
	config.EnablePublishStats = false
	config.EnableAutoCommit = true

	if flags&enableStrict > 0 {
		config.StrictMode = true
	} else {
		config.StrictMode = false
	}
	if flags&enableRowCache > 0 {
		config.RowCache.Enabled = true
		config.RowCache.Binary = "ls"
		config.RowCache.Connections = 100
	}
	if flags&enableStrictTableAcl > 0 {
		config.StrictTableAcl = true
	} else {
		config.StrictTableAcl = false
	}
	tsv := NewTabletServer(config)
	testUtils := newTestUtils()
	dbconfigs := testUtils.newDBConfigs(db)
	schemaOverrides := []SchemaOverride{}
	if flags&enableSchemaOverrides > 0 {
		schemaOverrides = getTestTableSchemaOverrides()
	}
	target := querypb.Target{TabletType: topodatapb.TabletType_MASTER}
	tsv.StartService(target, dbconfigs, schemaOverrides, testUtils.newMysqld(&dbconfigs))
	return tsv
}

func newTransaction(tsv *TabletServer) int64 {
	transactionID, err := tsv.Begin(context.Background(), &tsv.target, tsv.sessionID)
	if err != nil {
		panic(fmt.Errorf("failed to start a transaction: %v", err))
	}
	return transactionID
}

func newTestQueryExecutor(ctx context.Context, tsv *TabletServer, sql string, txID int64) *QueryExecutor {
	logStats := newLogStats("TestQueryExecutor", ctx)
	return &QueryExecutor{
		ctx:           ctx,
		query:         sql,
		bindVars:      make(map[string]interface{}),
		transactionID: txID,
		plan:          tsv.qe.schemaInfo.GetPlan(ctx, logStats, sql),
		logStats:      logStats,
		qe:            tsv.qe,
	}
}

func testCommitHelper(t *testing.T, tsv *TabletServer, queryExecutor *QueryExecutor) {
	if err := tsv.Commit(queryExecutor.ctx, &tsv.target, tsv.sessionID, queryExecutor.transactionID); err != nil {
		t.Fatalf("failed to commit transaction: %d, err: %v", queryExecutor.transactionID, err)
	}
}

func setUpQueryExecutorTest() *fakesqldb.DB {
	fakecacheservice.Register()
	db := fakesqldb.Register()
	initQueryExecutorTestDB(db)
	return db
}

func initQueryExecutorTestDB(db *fakesqldb.DB) {
	for query, result := range getQueryExecutorSupportedQueries() {
		db.AddQuery(query, result)
	}
}

func getTestTableFields() []*querypb.Field {
	return []*querypb.Field{
		{Name: "pk", Type: sqltypes.Int32},
		{Name: "name", Type: sqltypes.Int32},
		{Name: "addr", Type: sqltypes.Int32},
	}
}

func checkPlanID(
	t *testing.T,
	expectedPlanID planbuilder.PlanType,
	actualPlanID planbuilder.PlanType) {
	if expectedPlanID != actualPlanID {
		t.Fatalf("expect to get PlanID: %s, but got %s",
			expectedPlanID.String(), actualPlanID.String())
	}
}

func getTestTableSchemaOverrides() []SchemaOverride {
	return []SchemaOverride{
		{
			Name:      "test_table",
			PKColumns: []string{"pk"},
			Cache: &struct {
				Type  string
				Table string
			}{
				Type:  "RW",
				Table: "test_table",
			},
		},
	}
}

func getQueryExecutorSupportedQueries() map[string]*sqltypes.Result {
	return map[string]*sqltypes.Result{
		// queries for schema info
		"select unix_timestamp()": {
			RowsAffected: 1,
			Rows: [][]sqltypes.Value{
				{sqltypes.MakeTrusted(sqltypes.Int32, []byte("1427325875"))},
			},
		},
		"select @@global.sql_mode": {
			RowsAffected: 1,
			Rows: [][]sqltypes.Value{
				{sqltypes.MakeString([]byte("STRICT_TRANS_TABLES"))},
			},
		},
		baseShowTables: {
			RowsAffected: 2,
			Rows: [][]sqltypes.Value{
				{
					sqltypes.MakeString([]byte("test_table")),
					sqltypes.MakeString([]byte("USER TABLE")),
					sqltypes.MakeTrusted(sqltypes.Int32, []byte("1427325875")),
					sqltypes.MakeString([]byte("")),
					sqltypes.MakeTrusted(sqltypes.Int32, []byte("1")),
					sqltypes.MakeTrusted(sqltypes.Int32, []byte("2")),
					sqltypes.MakeTrusted(sqltypes.Int32, []byte("3")),
					sqltypes.MakeTrusted(sqltypes.Int32, []byte("4")),
				},
				{
					sqltypes.MakeString([]byte("seq")),
					sqltypes.MakeString([]byte("USER TABLE")),
					sqltypes.MakeTrusted(sqltypes.Int32, []byte("1427325875")),
					sqltypes.MakeString([]byte("vitess_sequence")),
					sqltypes.MakeTrusted(sqltypes.Int32, []byte("1")),
					sqltypes.MakeTrusted(sqltypes.Int32, []byte("2")),
					sqltypes.MakeTrusted(sqltypes.Int32, []byte("3")),
					sqltypes.MakeTrusted(sqltypes.Int32, []byte("4")),
				},
			},
		},
		"select * from `test_table` where 1 != 1": {
			Fields: []*querypb.Field{{
				Name: "pk",
				Type: sqltypes.Int32,
			}, {
				Name: "name",
				Type: sqltypes.Int32,
			}, {
				Name: "addr",
				Type: sqltypes.Int32,
			}},
		},
		"describe `test_table`": {
			RowsAffected: 3,
			Rows: [][]sqltypes.Value{
				{
					sqltypes.MakeString([]byte("pk")),
					sqltypes.MakeString([]byte("int")),
					sqltypes.MakeString([]byte{}),
					sqltypes.MakeString([]byte{}),
					sqltypes.MakeString([]byte("1")),
					sqltypes.MakeString([]byte{}),
				},
				{
					sqltypes.MakeString([]byte("name")),
					sqltypes.MakeString([]byte("int")),
					sqltypes.MakeString([]byte{}),
					sqltypes.MakeString([]byte{}),
					sqltypes.MakeString([]byte("1")),
					sqltypes.MakeString([]byte{}),
				},
				{
					sqltypes.MakeString([]byte("addr")),
					sqltypes.MakeString([]byte("int")),
					sqltypes.MakeString([]byte{}),
					sqltypes.MakeString([]byte{}),
					sqltypes.MakeString([]byte("1")),
					sqltypes.MakeString([]byte{}),
				},
			},
		},
		// for SplitQuery because it needs a primary key column
		"show index from `test_table`": {
			RowsAffected: 2,
			Rows: [][]sqltypes.Value{
				{
					sqltypes.MakeString([]byte{}),
					sqltypes.MakeString([]byte{}),
					sqltypes.MakeString([]byte("PRIMARY")),
					sqltypes.MakeString([]byte{}),
					sqltypes.MakeString([]byte("pk")),
					sqltypes.MakeString([]byte{}),
					sqltypes.MakeString([]byte("300")),
				},
				{
					sqltypes.MakeString([]byte{}),
					sqltypes.MakeString([]byte{}),
					sqltypes.MakeString([]byte("index")),
					sqltypes.MakeString([]byte{}),
					sqltypes.MakeString([]byte("name")),
					sqltypes.MakeString([]byte{}),
					sqltypes.MakeString([]byte("300")),
				},
			},
		},
		"begin":  {},
		"commit": {},
		baseShowTables + " and table_name = 'test_table'": {
			RowsAffected: 1,
			Rows: [][]sqltypes.Value{
				{
					sqltypes.MakeString([]byte("test_table")),
					sqltypes.MakeString([]byte("USER TABLE")),
					sqltypes.MakeTrusted(sqltypes.Int32, []byte("1427325875")),
					sqltypes.MakeString([]byte("")),
					sqltypes.MakeTrusted(sqltypes.Int32, []byte("1")),
					sqltypes.MakeTrusted(sqltypes.Int32, []byte("2")),
					sqltypes.MakeTrusted(sqltypes.Int32, []byte("3")),
					sqltypes.MakeTrusted(sqltypes.Int32, []byte("4")),
				},
			},
		},
		"rollback": {},
		"select * from `seq` where 1 != 1": {
			Fields: []*querypb.Field{{
				Name: "id",
				Type: sqltypes.Int32,
			}, {
				Name: "next_id",
				Type: sqltypes.Int64,
			}, {
				Name: "cache",
				Type: sqltypes.Int64,
			}, {
				Name: "increment",
				Type: sqltypes.Int64,
			}},
		},
		"describe `seq`": {
			RowsAffected: 4,
			Rows: [][]sqltypes.Value{
				{
					sqltypes.MakeString([]byte("id")),
					sqltypes.MakeString([]byte("int")),
					sqltypes.MakeString([]byte{}),
					sqltypes.MakeString([]byte{}),
					sqltypes.MakeString([]byte("1")),
					sqltypes.MakeString([]byte{}),
				},
				{
					sqltypes.MakeString([]byte("next_id")),
					sqltypes.MakeString([]byte("bigint")),
					sqltypes.MakeString([]byte{}),
					sqltypes.MakeString([]byte{}),
					sqltypes.MakeString([]byte("1")),
					sqltypes.MakeString([]byte{}),
				},
				{
					sqltypes.MakeString([]byte("cache")),
					sqltypes.MakeString([]byte("bigint")),
					sqltypes.MakeString([]byte{}),
					sqltypes.MakeString([]byte{}),
					sqltypes.MakeString([]byte("1")),
					sqltypes.MakeString([]byte{}),
				},
				{
					sqltypes.MakeString([]byte("increment")),
					sqltypes.MakeString([]byte("bigint")),
					sqltypes.MakeString([]byte{}),
					sqltypes.MakeString([]byte{}),
					sqltypes.MakeString([]byte("1")),
					sqltypes.MakeString([]byte{}),
				},
			},
		},
		"show index from `seq`": {
			RowsAffected: 1,
			Rows: [][]sqltypes.Value{
				{
					sqltypes.MakeString([]byte{}),
					sqltypes.MakeString([]byte{}),
					sqltypes.MakeString([]byte("PRIMARY")),
					sqltypes.MakeString([]byte{}),
					sqltypes.MakeString([]byte("id")),
					sqltypes.MakeString([]byte{}),
					sqltypes.MakeString([]byte("300")),
				},
			},
		},
		baseShowTables + " and table_name = 'seq'": {
			RowsAffected: 1,
			Rows: [][]sqltypes.Value{
				{
					sqltypes.MakeString([]byte("seq")),
					sqltypes.MakeString([]byte("USER TABLE")),
					sqltypes.MakeTrusted(sqltypes.Int32, []byte("1427325875")),
					sqltypes.MakeString([]byte("")),
					sqltypes.MakeTrusted(sqltypes.Int32, []byte("1")),
					sqltypes.MakeTrusted(sqltypes.Int32, []byte("2")),
					sqltypes.MakeTrusted(sqltypes.Int32, []byte("3")),
					sqltypes.MakeTrusted(sqltypes.Int32, []byte("4")),
				},
			},
		},
	}
}<|MERGE_RESOLUTION|>--- conflicted
+++ resolved
@@ -615,11 +615,7 @@
 	ctx := context.Background()
 	tsv := newTestTabletServer(ctx, enableRowCache|enableStrict, db)
 	defer tsv.StopService()
-<<<<<<< HEAD
-	qre := newTestQueryExecutor(ctx, tsv, "select next value for seq from dual", 0)
-=======
 	qre := newTestQueryExecutor(ctx, tsv, "select next value from seq", 0)
->>>>>>> 0698355f
 	checkPlanID(t, planbuilder.PlanNextval, qre.plan.PlanID)
 	got, err := qre.Execute()
 	if err != nil {
