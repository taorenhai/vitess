--- conflicted
+++ resolved
@@ -172,20 +172,6 @@
 	ignoreErrorExpr := agent._ignoreHealthErrorExpr
 	agent.mutex.Unlock()
 
-<<<<<<< HEAD
-	// figure out if we should be running the query service
-	shouldBeServing := false
-	if topo.IsRunningQueryService(targetTabletType) && (agent.BinlogPlayerMap == nil || !agent.BinlogPlayerMap.isRunningFilteredReplication()) {
-		shouldBeServing = true
-		if tabletControl != nil {
-			if tabletControl.DisableQueryService {
-				shouldBeServing = false
-			}
-		}
-	}
-
-=======
->>>>>>> e138bf4a
 	// run the health check
 	record := &HealthRecord{}
 	isSlaveType := true
